--- conflicted
+++ resolved
@@ -36,7 +36,6 @@
 
 #[test]
 fn to_jsonapi_document_and_back() {
-<<<<<<< HEAD
     let book = Book {
         id: "1".into(),
         title: "The Fellowship of the Ring".into(),
@@ -45,40 +44,11 @@
             Chapter { id: "1".into(), title: "A Long-expected Party".into(), ordering: 1 },
             Chapter { id: "2".into(), title: "The Shadow of the Past".into(), ordering: 2 },
             Chapter { id: "3".into(), title: "Three is Company".into(), ordering: 3 }
-=======
-    let dog = Dog {
-        id: "1".into(),
-        name: "fido".into(),
-        age: 2,
-        main_flea: Flea {
-            id: "1".into(),
-            name: "general flea".into(),
-        },
-        fleas: vec![
-            Flea {
-                id: "2".into(),
-                name: "rick".into(),
-            },
-            Flea {
-                id: "3".into(),
-                name: "morty".into(),
-            },
->>>>>>> 3c12d373
         ],
     };
 
     let doc = book.to_jsonapi_document();
     let json = serde_json::to_string(&doc).unwrap();
-<<<<<<< HEAD
-=======
-    println!("JSON IS:");
-    let dog_doc: JsonApiDocument = serde_json::from_str(&json).expect(
-        "Dog JsonApiDocument should be created from the dog json",
-    );
-    let dog_again =
-        Dog::from_jsonapi_document(&dog_doc).expect("Dog should be generated from the dog_doc");
->>>>>>> 3c12d373
-
     let book_doc: JsonApiDocument = serde_json::from_str(&json)
         .expect("Book JsonApiDocument should be created from the book json");
     let book_again = Book::from_jsonapi_document(&book_doc)
@@ -109,14 +79,8 @@
     assert_eq!(doc.data, Some(PrimaryData::Single(Box::new(res))));
 
     let json = serde_json::to_string(&doc).unwrap();
-<<<<<<< HEAD
     let _num_doc: JsonApiDocument = serde_json::from_str(&json)
         .expect("NumericChapter JsonApiDocument should be created from the chapter json");
-=======
-    let _num_doc: JsonApiDocument = serde_json::from_str(&json).expect(
-        "NumericFlea JsonApiDocument should be created from the flea json",
-    );
->>>>>>> 3c12d373
 }
 
 #[test]
@@ -139,7 +103,6 @@
 }
 
 #[test]
-<<<<<<< HEAD
 fn from_jsonapi_document_and_back() {
     let json = ::read_json_file("data/author_tolkien.json");
 
@@ -151,7 +114,4 @@
     let doc_again = author.to_jsonapi_document();
 
     assert_eq!(author_doc, doc_again);
-}
-=======
-fn from_jsonapi_document_and_back() {}
->>>>>>> 3c12d373
+}